--- conflicted
+++ resolved
@@ -357,16 +357,14 @@
 
     def predict(
         self,
-        test_data: Union[pd.DataFrame, str],
+        test_data: pd.DataFrame,
     ):
-<<<<<<< HEAD
-        return self.model.predict(test_data)
-=======
-        """Predicts the output of the test_data and store in the prediction_result.csv.
+        """
+        Predicts the output of the test_data and store in the prediction_result.csv.
 
         Parameters
         ---------
-        test_data: Union[pd.DataFrame, str]
+        test_data: pd.DataFrame
             Dataframe used for predicting the result.
 
         Returns
@@ -375,20 +373,4 @@
             It returns the prediction_result.csv result in dataframe format.
 
         """
-        if isinstance(test_data, pd.DataFrame):
-            filename = "test." + "pkl" if self.dataset.save_datasets_format == "pickle" else "csv"
-            save_file(test_data, str(self.output_dir / filename), self.dataset.csv_encoding, self.dataset.csv_delimiter)
-        else:
-            return
-
-        logger.info("Predicting by built model...")
-        result = run(str(self.output_dir / "final_predict.py"), self.config.timeout_for_test)
-        if result.returncode != 0:
-            raise RuntimeError(f"Prediction was failed due to the following Error: {result.error}")
-        result_df = pd.read_csv(self.output_dir / "prediction_result.csv")
-        return result_df
-
-    def get_config(self):
-        """get_config method."""
-        return self.config
->>>>>>> 0e3aa95a
+        return self.model.predict(test_data)
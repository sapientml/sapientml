# Copyright 2023 The SapientML Authors
#
# Licensed under the Apache License, Version 2.0 (the "License");
# you may not use this file except in compliance with the License.
# You may obtain a copy of the License at
#
#     http://www.apache.org/licenses/LICENSE-2.0
#
# Unless required by applicable law or agreed to in writing, software
# distributed under the License is distributed on an "AS IS" BASIS,
# WITHOUT WARRANTIES OR CONDITIONS OF ANY KIND, either express or implied.
# See the License for the specific language governing permissions and
# limitations under the License.

import json
import os
import tempfile
import time
from os import PathLike
from pathlib import Path
from typing import Literal, Optional, Union
from uuid import uuid4 as uuid

import lancedb
import pandas as pd
from lancedb.pydantic import LanceModel, Vector

from .executor import run
from .params import save_file
from .util.logging import setup_logger

logger = setup_logger()


def _readfile(files, filepath: Path, input_dir: Path):
    _, ext = os.path.splitext(filepath)
    if ext == ".pkl":
        with open(filepath, "rb") as f:
            files.append((str(filepath.relative_to(input_dir)), " ".join(map(str, f.read()))))
    else:
        with open(filepath, "r") as f:
            files.append((str(filepath.relative_to(input_dir)), f.read()))


class GeneratedModel(LanceModel):
    id: str
    prev_id: str | None = None
    vector: Vector(1)  # 1-d vector containing timestamp
    files: list[tuple[str, str]]
    save_datasets_format: str
    timeout: int
    csv_encoding: str
    csv_delimiter: str
    params: list[tuple[str, str, str]]
    score: float
    metric: str

    @staticmethod
    def create(
        input_dir: PathLike,
        save_datasets_format: Literal["csv", "pickle"],
        timeout: int,
        csv_encoding: str,
        csv_delimiter: str,
        params: dict,
    ):
        """
        The factory method of GeneratedModel.
        Instantiating this class by yourself is not intended.

        Parameters
        ----------
        input_dir: PathLike
            Directory path containing training/prediction scripts and trained models.
        save_datasets_format: 'csv' or 'pickle'
            Data format when the input dataframes are written to files.
            Ignored when all inputs are specified as file path.
        timeout: int
            Timeout for the execution of training and prediction.
        csv_encoding: str
            Encoding method when csv files are involved.
            Ignored when only pickle files are involved.
        csv_delimiter: str
            Delimiter to read csv files.
        """
        input_dir = Path(input_dir)
        files = list()
        _readfile(files, input_dir / "final_script.py", input_dir)
        _readfile(files, input_dir / "final_train.py", input_dir)
        _readfile(files, input_dir / "final_predict.py", input_dir)

        for filepath in input_dir.glob("lib/*.py"):
            _readfile(files, filepath, input_dir)

        for filepath in input_dir.glob("**/*.pkl"):
            if save_datasets_format == "pickle" and "training.pkl" == filepath.name:
                continue
            _readfile(files, filepath, input_dir)

        with open(input_dir / "final_script.out.json", "r") as f:
            data = json.load(f)
            score = float(data["score"])
            metric = data["metric"]

        id = str(uuid())

        return GeneratedModel(
            id=id,
            vector=[time.time()],
            files=files,
            save_datasets_format=save_datasets_format,
            timeout=timeout,
            csv_encoding=csv_encoding,
            csv_delimiter=csv_delimiter,
            params=[(k, str(type(v)), str(v)) for k, v in params.items()],
            score=score,
            metric=metric,
        )

    def save(self):
        """
        Save itself to database
        """
        db = lancedb.connect(".lancedb")
        table = db.create_table("models", schema=GeneratedModel, exist_ok=True)
        table.add([self])
        return self.id

    @staticmethod
    def load(id):
        """
        Load a GeneratedModel with id from database
        """
        db = lancedb.connect(".lancedb")
        table = db.open_table("models")
        model = table.search().where(f"id='{id}'").limit(1).to_pydantic(GeneratedModel)[0]
        model.prev_id = id
        model.id = str(uuid())
        return model

    def export(self, output_dir: Union[str, PathLike]):
        """
        Export generated code to `output_dir` folder

        Parameters
        ----------
        output_dir: Path-like object
            Training dataframe.

        Returns
        -------
        self: GeneratedModel
            GeneratedModel object itself
        """
        output_dir = Path(output_dir)
        output_dir.mkdir(parents=True, exist_ok=True)
        (output_dir / "lib").mkdir(exist_ok=True)
        for filename, content in self.files:
            _, ext = os.path.splitext(filename)
            if ext == ".pkl":
                with open(output_dir / filename, "wb") as f:
                    f.write(b"".join([int(i).to_bytes(1, "little") for i in content.split(" ")]))
            else:
                with open(output_dir / filename, "w") as f:
                    f.write(content)

    def fit(self, X: pd.DataFrame, y: Optional[Union[pd.DataFrame, pd.Series]] = None):
        """
        Generate ML scripts for input data.

        Parameters
        ----------
        X: pandas.DataFrame
            Training dataframe. Contains target values if `y` is `None`.
        y: pandas.DataFrame or pandas.Series
            The target values.

        Returns
        -------
        self: GeneratedModel
            GeneratedModel object itself
        """
        if y is not None:
            X = pd.concat([X, y], axis=1)

        with tempfile.TemporaryDirectory() as temp_dir_path_str:
            temp_dir = Path(temp_dir_path_str).absolute()
            temp_dir.mkdir(exist_ok=True)
            self.export(temp_dir)
            filename = "training." + ("pkl" if self.save_datasets_format == "pickle" else "csv")
            save_file(X, str(temp_dir / filename), self.csv_encoding, self.csv_delimiter)
            logger.info("Building model by generated pipeline...")
            result = run(str(temp_dir / "final_train.py"), self.timeout)
            if result.returncode != 0:
                raise RuntimeError(f"Training was failed due to the following Error: {result.error}")
            for filepath in temp_dir.glob("**/*.pkl"):
                if self.save_datasets_format == "pickle" and "training.pkl" == filepath.name:
                    continue
                _readfile(self.files, filepath, temp_dir)
        return self

    def predict(self, X: pd.DataFrame):
        """Predicts the output of the test_data and store in the prediction_result.csv.

        Parameters
        ---------
        X: pd.DataFrame
            Dataframe used for predicting the result.

        Returns
        -------
        result_df : pd.DataFrame
            It returns the prediction_result.csv result in dataframe format.
        """
        with tempfile.TemporaryDirectory() as temp_dir_path_str:
            temp_dir = Path(temp_dir_path_str).absolute()
            temp_dir.mkdir(exist_ok=True)
            self.export(temp_dir)
            filename = "test." + ("pkl" if self.save_datasets_format == "pickle" else "csv")
            save_file(X, str(temp_dir / filename), self.csv_encoding, self.csv_delimiter)
            result = run(str(temp_dir / "final_predict.py"), self.timeout)
            if result.returncode != 0:
                raise RuntimeError(f"Prediction was failed due to the following Error: {result.error}")
<<<<<<< HEAD
            result_df = pd.read_csv(temp_dir / "prediction_result.csv")
            target_columns = list()
            for k, _, v in self.params:
                if k == "target_columns":
                    target_columns = eval(v)
                    break
            result_df = result_df[target_columns]
=======
            id_columns_for_prediction = self.params.get("id_columns_for_prediction", [])
            if not id_columns_for_prediction:
                id_columns_for_prediction = [0]
            result_df = pd.read_csv(temp_dir / "prediction_result.csv", index_col=id_columns_for_prediction)
>>>>>>> 4b9bec8e
            return result_df<|MERGE_RESOLUTION|>--- conflicted
+++ resolved
@@ -14,6 +14,7 @@
 
 import json
 import os
+import shutil
 import tempfile
 import time
 from os import PathLike
@@ -153,7 +154,9 @@
             GeneratedModel object itself
         """
         output_dir = Path(output_dir)
-        output_dir.mkdir(parents=True, exist_ok=True)
+        if output_dir.exists():
+            shutil.rmtree(output_dir)
+        output_dir.mkdir(parents=True)
         (output_dir / "lib").mkdir(exist_ok=True)
         for filename, content in self.files:
             _, ext = os.path.splitext(filename)
@@ -221,18 +224,12 @@
             result = run(str(temp_dir / "final_predict.py"), self.timeout)
             if result.returncode != 0:
                 raise RuntimeError(f"Prediction was failed due to the following Error: {result.error}")
-<<<<<<< HEAD
-            result_df = pd.read_csv(temp_dir / "prediction_result.csv")
-            target_columns = list()
+            id_columns_for_prediction = None
             for k, _, v in self.params:
-                if k == "target_columns":
-                    target_columns = eval(v)
+                if k == "id_columns_for_prediction":
+                    id_columns_for_prediction = eval(v)
                     break
-            result_df = result_df[target_columns]
-=======
-            id_columns_for_prediction = self.params.get("id_columns_for_prediction", [])
-            if not id_columns_for_prediction:
+            if id_columns_for_prediction is None:
                 id_columns_for_prediction = [0]
             result_df = pd.read_csv(temp_dir / "prediction_result.csv", index_col=id_columns_for_prediction)
->>>>>>> 4b9bec8e
             return result_df
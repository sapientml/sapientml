--- conflicted
+++ resolved
@@ -51,16 +51,9 @@
     """
 
     if platform.system() == "Windows":
-<<<<<<< HEAD
-        encoding = "cp932"
-        replace_newline = "\r"
-        loop = asyncio.ProactorEventLoop()
-=======
         encoding = "cp932"  # noqa
         replace_newline = "\r"  # noqa
         loop = asyncio.ProactorEventLoop()  # noqa
-        asyncio.set_event_loop(loop)  # noqa
->>>>>>> 4b9bec8e
     else:
         encoding = "utf-8"
         replace_newline = ""

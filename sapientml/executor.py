--- conflicted
+++ resolved
@@ -93,13 +93,6 @@
     ) -> list[tuple[Code, RunningResult]]:
         candidate_scripts: list[tuple[Code, RunningResult]] = []
 
-<<<<<<< HEAD
-=======
-        if candidate_scripts is None:
-            logger.warning("No candidate is generated.")
-            return None, None
-
->>>>>>> 9010d673
         # copy libs
         lib_path = output_dir / "lib"
         lib_path.mkdir(exist_ok=True)

--- conflicted
+++ resolved
@@ -579,7 +579,6 @@
     assert "stratify" not in cls_.generator._best_pipeline.test
 
 
-<<<<<<< HEAD
 def test_sapientml_works_with_change_none_to_nan():
     df = pd.DataFrame(
         {
@@ -597,7 +596,8 @@
     )
 
     sml.fit(df)
-=======
+
+
 def test_sapientml_works_with_symbol_column(testdata_df_light):
     col_has_symbol = {"target_number_large_scale": "[target_number]{}:<\\+"}
     testdata_df_light = testdata_df_light.rename(columns=col_has_symbol)
@@ -608,5 +608,4 @@
     )
     cls_.fit(
         testdata_df_light,
-    )
->>>>>>> 15344bb8
+    )